#![cfg(target_os = "android")]

extern crate android_glue;

use libc;
use std::ffi::{CString};
use std::sync::mpsc::{Receiver, channel};
use std::os::raw::c_void;
use {CreationError, Event, MouseCursor};
use CreationError::OsError;
use events::ElementState::{Pressed, Released};
use events::{Touch, TouchPhase};

use std::collections::VecDeque;

use CursorState;
use WindowAttributes;
use native_monitor::NativeMonitorId;

pub struct Window {
    native_window: *const c_void,
    event_rx: Receiver<android_glue::Event>,
}

#[derive(Clone)]
pub struct MonitorId;

mod ffi;

#[inline]
pub fn get_available_monitors() -> VecDeque<MonitorId> {
    let mut rb = VecDeque::new();
    rb.push_back(MonitorId);
    rb
}

#[inline]
pub fn get_primary_monitor() -> MonitorId {
    MonitorId
}

impl MonitorId {
    #[inline]
    pub fn get_name(&self) -> Option<String> {
        Some("Primary".to_string())
    }

    #[inline]
    pub fn get_native_identifier(&self) -> NativeMonitorId {
        NativeMonitorId::Unavailable
    }

    #[inline]
    pub fn get_dimensions(&self) -> (u32, u32) {
        unimplemented!()
    }
}

#[derive(Clone, Default)]
pub struct PlatformSpecificWindowBuilderAttributes;
#[derive(Clone, Default)]
pub struct PlatformSpecificHeadlessBuilderAttributes;

pub struct PollEventsIterator<'a> {
    window: &'a Window,
}

impl<'a> Iterator for PollEventsIterator<'a> {
    type Item = Event;

    fn next(&mut self) -> Option<Event> {
        match self.window.event_rx.try_recv() {
            Ok(android_glue::Event::EventMotion(motion)) => {
                Some(Event::Touch(Touch {
                    phase: match motion.action {
                        android_glue::MotionAction::Down => TouchPhase::Started,
                        android_glue::MotionAction::Move => TouchPhase::Moved,
                        android_glue::MotionAction::Up => TouchPhase::Ended,
                        android_glue::MotionAction::Cancel => TouchPhase::Cancelled,
                    },
                    location: (motion.x as f64, motion.y as f64),
                    id: motion.pointer_id as u64,
                }))
            }
            _ => {
                None
            }
        }
    }
}

pub struct WaitEventsIterator<'a> {
    window: &'a Window,
}

impl<'a> Iterator for WaitEventsIterator<'a> {
    type Item = Event;

    #[inline]
    fn next(&mut self) -> Option<Event> {
        loop {
            // calling poll_events()
            if let Some(ev) = self.window.poll_events().next() {
                return Some(ev);
            }

            // TODO: Implement a proper way of sleeping on the event queue
            // timer::sleep(Duration::milliseconds(16));
        }
    }
}

impl Window {
    pub fn new(win_attribs: &WindowAttributes, _: &PlatformSpecificWindowBuilderAttributes)
               -> Result<Window, CreationError>
    {
        use std::{mem, ptr};

        // not implemented
        assert!(win_attribs.min_dimensions.is_none());
        assert!(win_attribs.max_dimensions.is_none());

        let native_window = unsafe { android_glue::get_native_window() };
        if native_window.is_null() {
            return Err(OsError(format!("Android's native window is null")));
        }

        let (tx, rx) = channel();
        android_glue::add_sender(tx);
        android_glue::set_multitouch(win_attribs.multitouch);

        Ok(Window {
            native_window: native_window as *const _,
            event_rx: rx,
        })
    }

    #[inline]
    pub fn get_native_window(&self) -> *const c_void {
        self.native_window
    }

    #[inline]
    pub fn is_closed(&self) -> bool {
        false
    }

    #[inline]
    pub fn set_title(&self, _: &str) {
    }

    #[inline]
    pub fn show(&self) {
    }

    #[inline]
    pub fn hide(&self) {
    }

    #[inline]
    pub fn get_position(&self) -> Option<(i32, i32)> {
        None
    }

    #[inline]
    pub fn set_position(&self, _x: i32, _y: i32) {
    }

    #[inline]
    pub fn get_inner_size(&self) -> Option<(u32, u32)> {
        let native_window = unsafe { android_glue::get_native_window() };

        if native_window.is_null() {
            None
        } else {
            Some((
                unsafe { ffi::ANativeWindow_getWidth(native_window as *const _) } as u32,
                unsafe { ffi::ANativeWindow_getHeight(native_window as *const _) } as u32
            ))
        }
    }

    #[inline]
    pub fn get_outer_size(&self) -> Option<(u32, u32)> {
        self.get_inner_size()
    }

    #[inline]
    pub fn set_inner_size(&self, _x: u32, _y: u32) {
    }

    #[inline]
    pub fn create_window_proxy(&self) -> WindowProxy {
        WindowProxy
    }

    #[inline]
    pub fn poll_events(&self) -> PollEventsIterator {
        PollEventsIterator {
            window: self
        }
    }

    #[inline]
    pub fn wait_events(&self) -> WaitEventsIterator {
        WaitEventsIterator {
            window: self
        }
    }

    #[inline]
    pub fn platform_display(&self) -> *mut libc::c_void {
        unimplemented!();
    }

    #[inline]
    pub fn platform_window(&self) -> *mut libc::c_void {
        unimplemented!()
    }

    #[inline]
<<<<<<< HEAD
=======
    pub fn get_pixel_format(&self) -> PixelFormat {
        self.context.get_pixel_format()
    }

    #[inline]
>>>>>>> 95434eaf
    pub fn set_window_resize_callback(&mut self, _: Option<fn(u32, u32)>) {
    }

    #[inline]
    pub fn set_cursor(&self, _: MouseCursor) {
    }

    #[inline]
    pub fn set_cursor_state(&self, state: CursorState) -> Result<(), String> {
        Ok(())
    }

    #[inline]
    pub fn hidpi_factor(&self) -> f32 {
        1.0
    }

    #[inline]
    pub fn set_cursor_position(&self, x: i32, y: i32) -> Result<(), ()> {
        unimplemented!();
    }
}

unsafe impl Send for Window {}
unsafe impl Sync for Window {}

<<<<<<< HEAD
=======
impl GlContext for Window {
    #[inline]
    unsafe fn make_current(&self) -> Result<(), ContextError> {
        self.context.make_current()
    }

    #[inline]
    fn is_current(&self) -> bool {
        self.context.is_current()
    }

    #[inline]
    fn get_proc_address(&self, addr: &str) -> *const () {
        self.context.get_proc_address(addr)
    }

    #[inline]
    fn swap_buffers(&self) -> Result<(), ContextError> {
        self.context.swap_buffers()
    }

    #[inline]
    fn get_api(&self) -> Api {
        self.context.get_api()
    }

    #[inline]
    fn get_pixel_format(&self) -> PixelFormat {
        self.get_pixel_format()
    }
}

>>>>>>> 95434eaf
#[derive(Clone)]
pub struct WindowProxy;

impl WindowProxy {
    #[inline]
    pub fn wakeup_event_loop(&self) {
        unimplemented!()
    }
}<|MERGE_RESOLUTION|>--- conflicted
+++ resolved
@@ -219,14 +219,6 @@
     }
 
     #[inline]
-<<<<<<< HEAD
-=======
-    pub fn get_pixel_format(&self) -> PixelFormat {
-        self.context.get_pixel_format()
-    }
-
-    #[inline]
->>>>>>> 95434eaf
     pub fn set_window_resize_callback(&mut self, _: Option<fn(u32, u32)>) {
     }
 
@@ -253,41 +245,6 @@
 unsafe impl Send for Window {}
 unsafe impl Sync for Window {}
 
-<<<<<<< HEAD
-=======
-impl GlContext for Window {
-    #[inline]
-    unsafe fn make_current(&self) -> Result<(), ContextError> {
-        self.context.make_current()
-    }
-
-    #[inline]
-    fn is_current(&self) -> bool {
-        self.context.is_current()
-    }
-
-    #[inline]
-    fn get_proc_address(&self, addr: &str) -> *const () {
-        self.context.get_proc_address(addr)
-    }
-
-    #[inline]
-    fn swap_buffers(&self) -> Result<(), ContextError> {
-        self.context.swap_buffers()
-    }
-
-    #[inline]
-    fn get_api(&self) -> Api {
-        self.context.get_api()
-    }
-
-    #[inline]
-    fn get_pixel_format(&self) -> PixelFormat {
-        self.get_pixel_format()
-    }
-}
-
->>>>>>> 95434eaf
 #[derive(Clone)]
 pub struct WindowProxy;
 
